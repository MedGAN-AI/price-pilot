"""
LogisticsAgent - Shipment tracking and logistics management using core framework
Handles Aramex and Naqel logistics operations
"""
import os
<<<<<<< HEAD
import sys
import re
import yaml
from typing import Any, Dict, TypedDict, Annotated, List
from datetime import datetime, timedelta, timezone
import json

from dotenv import load_dotenv
from supabase import create_client, Client

# Add the project root to Python path
project_root = os.path.dirname(os.path.dirname(os.path.dirname(os.path.abspath(__file__))))
if project_root not in sys.path:
    sys.path.insert(0, project_root)

# LangChain imports
from langchain.agents import AgentExecutor, create_react_agent
from langchain_core.messages import AIMessage, AnyMessage, HumanMessage
from langchain_core.prompts import PromptTemplate
from langchain_core.tools import Tool
from langchain_google_genai import ChatGoogleGenerativeAI

# LangGraph imports
from langgraph.graph import START, END, StateGraph
from langgraph.graph.message import add_messages

# Import logistics tools - Fixed import
from tools.logistics_tools import create_logistics_tools

# Display constants
SUCCESS = "✅"
ERROR = "❌"
ROBOT = "🤖"
TRUCK = "🚚"
PACKAGE = "📦"
SEARCH = "🔍"
CHART = "📊"
REFRESH = "🔄"
CLOCK = "⏰"
ANALYTICS = "📈"
CLIPBOARD = "📋"
DATABASE = "🗄️"
=======
from typing import List

# Import core framework
from src.core import (
    build_agent,
    create_llm_from_config,
    AgentState,
    initialize_state,
    AgentType,
    standardize_agent_config,
    load_config,
    create_agent_error_handler
)
>>>>>>> 5a6dd51a

# Import logistics tools
from src.agents.LogisticsAgent.tools.logistics_tools import create_logistics_tools

<<<<<<< HEAD
# Supabase configuration
SUPABASE_URL = os.getenv("SUPABASE_URL")
SUPABASE_ANON_KEY = os.getenv("SUPABASE_ANON_KEY")

# Initialize Supabase client
print(f"{DATABASE} Connecting to Supabase...")
try:
    if not SUPABASE_URL or not SUPABASE_ANON_KEY:
        raise ValueError("SUPABASE_URL and SUPABASE_ANON_KEY environment variables are required")
    
    supabase: Client = create_client(SUPABASE_URL, SUPABASE_ANON_KEY)
    print(f"{SUCCESS} Supabase connection successful")
except Exception as e:
    print(f"{ERROR} Supabase connection failed: {e}")
    raise

CONFIG_PATH = os.path.join(os.path.dirname(__file__), "config.yaml")
if os.path.exists(CONFIG_PATH):
    with open(CONFIG_PATH, "r", encoding="utf-8") as f:
        config = yaml.safe_load(f)
else:
    config = {"llm": {"provider": "google", "model": "gemini-1.5-flash", "temperature": 0.1}}

# LLM configuration
google_api_key = os.getenv("GOOGLE_API_KEY")
llm_model = config.get("llm", {}).get("model", "gemini-1.5-flash")

# Initialize Gemini
print(f"{ROBOT} Initializing Gemini...")
try:
    if not google_api_key:
        raise ValueError("GOOGLE_API_KEY environment variable is required")
    
    llm = ChatGoogleGenerativeAI(
        model=llm_model,
        temperature=0.1,
        google_api_key=google_api_key,
        max_output_tokens=1024
    )
    print(f"{SUCCESS} Gemini connection successful")
except Exception as e:
    print(f"{ERROR} Gemini connection failed: {e}")
    raise

# Supabase logistics functions
def get_logistics_data(tracking_number: str = None) -> List[Dict]:
    """Get logistics data from Supabase."""
    try:
        if tracking_number:
            response = supabase.table('Logistics').select('*').eq('tracking_number', tracking_number).execute()
        else:
            response = supabase.table('Logistics').select('*').limit(10).execute()
        return response.data
    except Exception as e:
        print(f"Error fetching logistics data: {e}")
        return []

def update_logistics_status(tracking_number: str, status: str, location: str = None) -> bool:
    """Update logistics status in Supabase."""
    try:
        update_data = {
            'status': status,
            'updated_at': datetime.now(timezone.utc).isoformat()
        }
        if location:
            update_data['current_location'] = location
            
        response = supabase.table('Logistics').update(update_data).eq('tracking_number', tracking_number).execute()
        return len(response.data) > 0
    except Exception as e:
        print(f"Error updating logistics status: {e}")
        return False

def create_logistics_entry(data: Dict) -> Dict:
    """Create new logistics entry in Supabase."""
    try:
        response = supabase.table('Logistics').insert(data).execute()
        return response.data[0] if response.data else {}
    except Exception as e:
        print(f"Error creating logistics entry: {e}")
        return {}

# Enhanced logistics tools with Supabase
def create_enhanced_logistics_tools():
    """Create logistics tools with Supabase integration."""
    
    def track_shipment(query: str) -> str:
        """Track shipment using Supabase data."""
        # Extract tracking number from query
        tracking_number = query.strip()
        data = get_logistics_data(tracking_number)
        if data:
            shipment = data[0]
            return json.dumps({
                "tracking_number": shipment.get('tracking_number'),
                "status": shipment.get('status'),
                "current_location": shipment.get('current_location'),
                "estimated_delivery": shipment.get('estimated_delivery'),
                "carrier": shipment.get('carrier'),
                "origin": shipment.get('origin'),
                "destination": shipment.get('destination')
            }, indent=2)
        return json.dumps({"error": "Shipment not found"}, indent=2)
    
    def schedule_pickup(query: str) -> str:
        """Schedule pickup and create entry in Supabase."""
        try:
            # Parse the query to extract origin and destination
            # Expected format: "origin to destination" or "origin,destination" or JSON
            query = query.strip()
            
            # Try to parse as JSON first
            try:
                data = json.loads(query)
                origin = data.get('origin', '')
                destination = data.get('destination', '')
                carrier = data.get('carrier', 'aramex')
            except json.JSONDecodeError:
                # Parse natural language format
                if ' to ' in query.lower():
                    parts = query.lower().split(' to ')
                    origin = parts[0].strip()
                    destination = parts[1].strip() if len(parts) > 1 else ''
                elif ',' in query:
                    parts = query.split(',')
                    origin = parts[0].strip()
                    destination = parts[1].strip() if len(parts) > 1 else ''
                else:
                    return json.dumps({"error": "Please specify origin and destination (e.g., 'Riyadh to Jeddah')"}, indent=2)
                carrier = 'aramex'
            
            if not origin or not destination:
                return json.dumps({"error": "Both origin and destination are required"}, indent=2)
            
            tracking_number = f"PU{datetime.now().strftime('%Y%m%d%H%M%S')}"
            entry_data = {
                'tracking_number': tracking_number,
                'origin': origin,
                'destination': destination,
                'carrier': carrier,
                'status': 'pickup_scheduled',
                'created_at': datetime.now(timezone.utc).isoformat(),
                'estimated_delivery': (datetime.now() + timedelta(days=3)).isoformat()
            }
            
            result = create_logistics_entry(entry_data)
            if result:
                return json.dumps({
                    "success": True, 
                    "tracking_number": tracking_number, 
                    "status": "pickup_scheduled",
                    "origin": origin,
                    "destination": destination,
                    "carrier": carrier
                }, indent=2)
            return json.dumps({"error": "Failed to schedule pickup"}, indent=2)
            
        except Exception as e:
            return json.dumps({"error": f"Error scheduling pickup: {str(e)}"}, indent=2)
    
    def get_all_shipments(query: str = "") -> str:
        """Get all recent shipments."""
        try:
            data = get_logistics_data()
            if not data:
                return json.dumps({"message": "No shipments found"}, indent=2)
            
            # Format for better readability
            formatted_data = []
            for shipment in data:
                formatted_data.append({
                    "tracking_number": shipment.get('tracking_number'),
                    "status": shipment.get('status'),
                    "origin": shipment.get('origin'),
                    "destination": shipment.get('destination'),
                    "carrier": shipment.get('carrier'),
                    "current_location": shipment.get('current_location'),
                    "created_at": shipment.get('created_at')
                })
            
            return json.dumps({"shipments": formatted_data, "count": len(formatted_data)}, indent=2)
        except Exception as e:
            return json.dumps({"error": f"Error fetching shipments: {str(e)}"}, indent=2)
    
    def update_shipment_status(query: str) -> str:
        """Update shipment status."""
        try:
            # Parse query to extract tracking number, status, and optional location
            # Expected formats: "ABC123,delivered" or "ABC123,delivered,Riyadh" or JSON
            query = query.strip()
            
            try:
                data = json.loads(query)
                tracking_number = data.get('tracking_number', '')
                status = data.get('status', '')
                location = data.get('location')
            except json.JSONDecodeError:
                parts = query.split(',')
                tracking_number = parts[0].strip() if len(parts) > 0 else ''
                status = parts[1].strip() if len(parts) > 1 else ''
                location = parts[2].strip() if len(parts) > 2 else None
            
            if not tracking_number or not status:
                return json.dumps({"error": "Both tracking number and status are required"}, indent=2)
            
            success = update_logistics_status(tracking_number, status, location)
            if success:
                return json.dumps({
                    "success": True, 
                    "tracking_number": tracking_number,
                    "status": status,
                    "location": location if location else "Not specified"
                }, indent=2)
            return json.dumps({"error": "Failed to update status or shipment not found"}, indent=2)
            
        except Exception as e:
            return json.dumps({"error": f"Error updating status: {str(e)}"}, indent=2)
    
    return [
        Tool(
            name="track_shipment", 
            description="Track a shipment by tracking number. Input: tracking number as string",
            func=track_shipment
        ),
        Tool(
            name="schedule_pickup", 
            description="Schedule pickup from origin to destination. Input: 'origin to destination' or JSON with origin, destination, carrier",
            func=schedule_pickup
        ),
        Tool(
            name="get_all_shipments", 
            description="Get all recent shipments from the logistics system. Input: empty string or any value",
            func=get_all_shipments
        ),
        Tool(
            name="update_shipment_status", 
            description="Update shipment status and location. Input: 'tracking_number,status,location' or JSON",
            func=update_shipment_status
        )
    ]

tools = create_enhanced_logistics_tools()

# Agent capabilities
AGENT_CAPABILITIES = {
    "track": "Track shipments by tracking number",
    "schedule": "Schedule new pickups and deliveries", 
    "status": "Check and update shipment status",
    "list": "View all recent shipments",
    "help": "Show available commands and capabilities"
}

# Load custom prompt from file or use default
PROMPT_PATH = os.path.join(os.path.dirname(__file__), "prompts", "logistics_prompt.txt")
if os.path.exists(PROMPT_PATH):
    with open(PROMPT_PATH, "r", encoding="utf-8") as f:
        SYSTEM_PROMPT = f.read()
    print(f"{SUCCESS} Loaded custom prompt from logistics_prompt.txt")
else:
    # Default prompt if file doesn't exist
    SYSTEM_PROMPT = """You are LogisticsAgent, connected to a Supabase logistics database.

Available tools: {tools}

I can help you with:
1. Track shipments: "track ABC123"
2. Schedule pickups: "schedule pickup from Riyadh to Jeddah"
3. Update status: "update ABC123 status to delivered"
4. List shipments: "show all shipments"
5. Get help: "what can you do?"

Guidelines:
- Always use Supabase data for tracking and updates
- Provide clear, structured responses with emojis
- Ask for clarification when needed
- Format responses professionally
- When using tools, pass the appropriate parameters as strings

Current request: {input}
{agent_scratchpad}"""
    print(f"⚠️  Using default prompt. Create prompts/logistics_prompt.txt for custom prompt")

prompt = PromptTemplate.from_template(SYSTEM_PROMPT)
agent = create_react_agent(llm, tools, prompt)
agent_executor = AgentExecutor.from_agent_and_tools(
    agent=agent, tools=tools, verbose=True, handle_parsing_errors=True, max_iterations=3
)

class AgentState(TypedDict):
    messages: Annotated[List[AnyMessage], add_messages]

def assistant(state: AgentState) -> Dict[str, Any]:
    try:
        user_message = state["messages"][-1].content.lower()
        
        # Handle help requests
        if any(word in user_message for word in ['help', 'what can you do', 'capabilities', 'options']):
            help_response = f"""
{ROBOT} **LogisticsAgent Capabilities**

I'm connected to your Supabase logistics database and can help with:

{PACKAGE} **Tracking**: Track any shipment
• "track ABC123" - Get shipment details
• "where is my package ABC123"

{TRUCK} **Scheduling**: Create new shipments  
• "schedule pickup from Riyadh to Jeddah"
• "book delivery via Aramex"

{CHART} **Status Updates**: Modify shipment status
• "update ABC123 status to delivered" 
• "mark ABC123 as delayed"

{SEARCH} **Listing**: View all shipments
• "show all shipments"
• "list recent deliveries"

{CLIPBOARD} **Database**: Real-time Supabase integration
• All data synced with your logistics table
• Automatic tracking number generation

What would you like me to help you with?
            """
            return {"messages": [AIMessage(content=help_response.strip())]}
        
        # Handle specific logistics requests
        if any(word in user_message for word in ['track', 'schedule', 'update', 'list', 'show']):
            try:
                result = agent_executor.invoke({"input": state["messages"][-1].content})
                content = result.get("output", "I couldn't process that request.")
                
                # Add context based on action
                if 'track' in user_message:
                    content = f"{SEARCH} **Tracking Result**\n\n{content}"
                elif 'schedule' in user_message:
                    content = f"{TRUCK} **Pickup Scheduled**\n\n{content}"
                elif 'update' in user_message:
                    content = f"{REFRESH} **Status Updated**\n\n{content}"
                elif any(word in user_message for word in ['list', 'show']):
                    content = f"{CHART} **Shipment List**\n\n{content}"
                    
                return {"messages": [AIMessage(content=content)]}
            except Exception as e:
                return {"messages": [AIMessage(content=f"{ERROR} Error processing request: {str(e)}")]}
        
        # Default response for unclear requests
        suggestion_response = f"""
{ROBOT} I'm not sure what you'd like me to do. Here are some options:

**Quick Actions:**
• "track [tracking_number]" - Track a shipment
• "schedule pickup from [origin] to [destination]" - Book pickup
• "show all shipments" - View recent shipments
• "help" - See all capabilities

**Examples:**
• "track ABC123XYZ"
• "schedule pickup from Riyadh to Jeddah via Aramex"
• "update ABC123 status to delivered"

What would you like me to help you with?
        """
        
        return {"messages": [AIMessage(content=suggestion_response.strip())]}
        
    except Exception as e:
        error_msg = f"{ERROR} Something went wrong: {str(e)}\n\nTry: 'help' to see what I can do."
        return {"messages": [AIMessage(content=error_msg)]}
=======
# Load and standardize configuration
CONFIG_PATH = os.path.join(os.path.dirname(__file__), "config.yaml")
raw_config = load_config(CONFIG_PATH)
config = standardize_agent_config(raw_config)

# Create LLM using core framework
llm = create_llm_from_config(config)

# Initialize error handler
error_handler = create_agent_error_handler("LogisticsAgent")

# Setup tools
tools = create_logistics_tools()

# Load prompt template
PROMPT_PATH = os.path.join(os.path.dirname(__file__), "prompts", "logistics_prompt_clean.txt")
with open(PROMPT_PATH, "r", encoding="utf-8") as f:
    system_prompt = f.read()

# Build the LogisticsAgent using core framework
agent_config = config.get("agent", {})
specialized_config = config.get("specialized_config", {})

build_config = {
    "early_stopping_method": agent_config.get("early_stopping_method", "force"),
    "max_execution_time": agent_config.get("max_execution_time", 30),
    "delay_threshold_hours": specialized_config.get("delay_threshold_hours", 4),
    "context_key": specialized_config.get("context_key", "logistics_context")
}

logistics_assistant = build_agent(
    llm=llm,
    tools=tools,
    prompt_template=system_prompt,
    max_iterations=agent_config.get("max_iterations", 10),
    agent_type=AgentType.REACT,  # LogisticsAgent uses ReAct pattern
    agent_config=build_config
)

# Create wrapper class for easy testing and integration
class LogisticsAgent:
    """Enhanced LogisticsAgent using core framework"""

    def __init__(self):
        self.graph = logistics_assistant
        self.error_handler = error_handler
        self.config = config

    def process_query(self, query: str, context: dict = None) -> str:
        """Process a logistics query"""
        try:
            # Initialize state with logistics context
            state = initialize_state()

            # Add context if provided
            if context:
                state["context"] = {"logistics_context": context}

            # Add user message
            from langchain_core.messages import HumanMessage
            state["messages"] = [HumanMessage(content=query)]

            # Invoke agent
            result = self.graph.invoke(state)

            # Extract response
            if result.get("messages"):
                final_message = result["messages"][-1]
                if hasattr(final_message, "content"):
                    response = final_message.content
                elif isinstance(final_message, dict):
                    response = final_message.get("content", "No response")
                else:
                    response = str(final_message)

                return response

            return "No response generated"

        except Exception as e:
            return self.error_handler.handle_llm_error(e)

    def track_shipment(self, tracking_number: str) -> str:
        """Quick shipment tracking"""
        return self.process_query(f"Track shipment {tracking_number}")
>>>>>>> 5a6dd51a

    def schedule_pickup(self, details: dict) -> str:
        """Quick pickup scheduling"""
        return self.process_query(f"Schedule pickup with details: {details}")

<<<<<<< HEAD
def chat_with_agent(message: str) -> str:
    """Simple chat interface."""
    state = {"messages": [HumanMessage(content=message)]}
    response = logistics_assistant.invoke(state)
    return response["messages"][-1].content

if __name__ == "__main__":
    print(f"\n{SUCCESS} LogisticsAgent with Supabase Integration Ready!")
    print(f"{DATABASE} Connected to: {SUPABASE_URL}")
    print(f"{ROBOT} Model: {llm_model}")
    
    # Interactive chat loop
    print(f"\n{TRUCK} Type 'help' to see what I can do, or 'quit' to exit\n")
=======
    def get_status(self) -> dict:
        """Get agent status"""
        return {
            "agent_name": "LogisticsAgent",
            "status": "active",
            "tools_count": len(tools),
            "config": self.config,
            "framework_version": "core_v2"
        }

# Export the compiled graph and utilities for orchestrator
__all__ = [
    "logistics_assistant",
    "initialize_state",
    "AgentState",
    "config",
    "LogisticsAgent"
]

# Convenience function for direct invocation
def run_logistics_agent(message: str, context: dict = None) -> str:
    """Simple interface for running LogisticsAgent"""
    agent = LogisticsAgent()
    return agent.process_query(message, context)

# Test interface when run directly
if __name__ == "__main__":
    print("🚚 LogisticsAgent Test Interface - Core Framework Version")
    print("=" * 60)
    
    # Create agent instance
    logistics_agent = LogisticsAgent()
    
    print("Available capabilities:")
    print("- Shipment tracking")
    print("- Pickup scheduling") 
    print("- Carrier status checking")
    print("- Delivery rerouting")
    print("\nTest queries:")
    print("- 'Track shipment TR12345'")
    print("- 'Schedule pickup for package PKG-001'")
    print("- 'What is the status of delivery DEL-456?'")
    print("\nEnter 'quit' to exit\n")
>>>>>>> 5a6dd51a
    
    while True:
        try:
            user_input = input("You: ").strip()
<<<<<<< HEAD
            if user_input.lower() in ['quit', 'exit', 'bye']:
                print(f"{SUCCESS} Goodbye!")
                break
            if user_input:
                response = chat_with_agent(user_input)
                print(f"\nAgent: {response}\n")
        except KeyboardInterrupt:
            print(f"\n{SUCCESS} Goodbye!")
            break
        except Exception as e:
            print(f"{ERROR} Error: {e}")
=======
            if user_input.lower() in ['quit', 'exit', 'q']:
                print("Goodbye! 👋")
                break
            
            if user_input:
                response = logistics_agent.process_query(user_input)
                print(f"LogisticsAgent: {response}\n")
            
        except KeyboardInterrupt:
            print("\nGoodbye! 👋")
            break
        except Exception as e:
            print(f"Error: {e}\n")
>>>>>>> 5a6dd51a
<|MERGE_RESOLUTION|>--- conflicted
+++ resolved
@@ -3,50 +3,6 @@
 Handles Aramex and Naqel logistics operations
 """
 import os
-<<<<<<< HEAD
-import sys
-import re
-import yaml
-from typing import Any, Dict, TypedDict, Annotated, List
-from datetime import datetime, timedelta, timezone
-import json
-
-from dotenv import load_dotenv
-from supabase import create_client, Client
-
-# Add the project root to Python path
-project_root = os.path.dirname(os.path.dirname(os.path.dirname(os.path.abspath(__file__))))
-if project_root not in sys.path:
-    sys.path.insert(0, project_root)
-
-# LangChain imports
-from langchain.agents import AgentExecutor, create_react_agent
-from langchain_core.messages import AIMessage, AnyMessage, HumanMessage
-from langchain_core.prompts import PromptTemplate
-from langchain_core.tools import Tool
-from langchain_google_genai import ChatGoogleGenerativeAI
-
-# LangGraph imports
-from langgraph.graph import START, END, StateGraph
-from langgraph.graph.message import add_messages
-
-# Import logistics tools - Fixed import
-from tools.logistics_tools import create_logistics_tools
-
-# Display constants
-SUCCESS = "✅"
-ERROR = "❌"
-ROBOT = "🤖"
-TRUCK = "🚚"
-PACKAGE = "📦"
-SEARCH = "🔍"
-CHART = "📊"
-REFRESH = "🔄"
-CLOCK = "⏰"
-ANALYTICS = "📈"
-CLIPBOARD = "📋"
-DATABASE = "🗄️"
-=======
 from typing import List
 
 # Import core framework
@@ -60,382 +16,10 @@
     load_config,
     create_agent_error_handler
 )
->>>>>>> 5a6dd51a
 
 # Import logistics tools
 from src.agents.LogisticsAgent.tools.logistics_tools import create_logistics_tools
 
-<<<<<<< HEAD
-# Supabase configuration
-SUPABASE_URL = os.getenv("SUPABASE_URL")
-SUPABASE_ANON_KEY = os.getenv("SUPABASE_ANON_KEY")
-
-# Initialize Supabase client
-print(f"{DATABASE} Connecting to Supabase...")
-try:
-    if not SUPABASE_URL or not SUPABASE_ANON_KEY:
-        raise ValueError("SUPABASE_URL and SUPABASE_ANON_KEY environment variables are required")
-    
-    supabase: Client = create_client(SUPABASE_URL, SUPABASE_ANON_KEY)
-    print(f"{SUCCESS} Supabase connection successful")
-except Exception as e:
-    print(f"{ERROR} Supabase connection failed: {e}")
-    raise
-
-CONFIG_PATH = os.path.join(os.path.dirname(__file__), "config.yaml")
-if os.path.exists(CONFIG_PATH):
-    with open(CONFIG_PATH, "r", encoding="utf-8") as f:
-        config = yaml.safe_load(f)
-else:
-    config = {"llm": {"provider": "google", "model": "gemini-1.5-flash", "temperature": 0.1}}
-
-# LLM configuration
-google_api_key = os.getenv("GOOGLE_API_KEY")
-llm_model = config.get("llm", {}).get("model", "gemini-1.5-flash")
-
-# Initialize Gemini
-print(f"{ROBOT} Initializing Gemini...")
-try:
-    if not google_api_key:
-        raise ValueError("GOOGLE_API_KEY environment variable is required")
-    
-    llm = ChatGoogleGenerativeAI(
-        model=llm_model,
-        temperature=0.1,
-        google_api_key=google_api_key,
-        max_output_tokens=1024
-    )
-    print(f"{SUCCESS} Gemini connection successful")
-except Exception as e:
-    print(f"{ERROR} Gemini connection failed: {e}")
-    raise
-
-# Supabase logistics functions
-def get_logistics_data(tracking_number: str = None) -> List[Dict]:
-    """Get logistics data from Supabase."""
-    try:
-        if tracking_number:
-            response = supabase.table('Logistics').select('*').eq('tracking_number', tracking_number).execute()
-        else:
-            response = supabase.table('Logistics').select('*').limit(10).execute()
-        return response.data
-    except Exception as e:
-        print(f"Error fetching logistics data: {e}")
-        return []
-
-def update_logistics_status(tracking_number: str, status: str, location: str = None) -> bool:
-    """Update logistics status in Supabase."""
-    try:
-        update_data = {
-            'status': status,
-            'updated_at': datetime.now(timezone.utc).isoformat()
-        }
-        if location:
-            update_data['current_location'] = location
-            
-        response = supabase.table('Logistics').update(update_data).eq('tracking_number', tracking_number).execute()
-        return len(response.data) > 0
-    except Exception as e:
-        print(f"Error updating logistics status: {e}")
-        return False
-
-def create_logistics_entry(data: Dict) -> Dict:
-    """Create new logistics entry in Supabase."""
-    try:
-        response = supabase.table('Logistics').insert(data).execute()
-        return response.data[0] if response.data else {}
-    except Exception as e:
-        print(f"Error creating logistics entry: {e}")
-        return {}
-
-# Enhanced logistics tools with Supabase
-def create_enhanced_logistics_tools():
-    """Create logistics tools with Supabase integration."""
-    
-    def track_shipment(query: str) -> str:
-        """Track shipment using Supabase data."""
-        # Extract tracking number from query
-        tracking_number = query.strip()
-        data = get_logistics_data(tracking_number)
-        if data:
-            shipment = data[0]
-            return json.dumps({
-                "tracking_number": shipment.get('tracking_number'),
-                "status": shipment.get('status'),
-                "current_location": shipment.get('current_location'),
-                "estimated_delivery": shipment.get('estimated_delivery'),
-                "carrier": shipment.get('carrier'),
-                "origin": shipment.get('origin'),
-                "destination": shipment.get('destination')
-            }, indent=2)
-        return json.dumps({"error": "Shipment not found"}, indent=2)
-    
-    def schedule_pickup(query: str) -> str:
-        """Schedule pickup and create entry in Supabase."""
-        try:
-            # Parse the query to extract origin and destination
-            # Expected format: "origin to destination" or "origin,destination" or JSON
-            query = query.strip()
-            
-            # Try to parse as JSON first
-            try:
-                data = json.loads(query)
-                origin = data.get('origin', '')
-                destination = data.get('destination', '')
-                carrier = data.get('carrier', 'aramex')
-            except json.JSONDecodeError:
-                # Parse natural language format
-                if ' to ' in query.lower():
-                    parts = query.lower().split(' to ')
-                    origin = parts[0].strip()
-                    destination = parts[1].strip() if len(parts) > 1 else ''
-                elif ',' in query:
-                    parts = query.split(',')
-                    origin = parts[0].strip()
-                    destination = parts[1].strip() if len(parts) > 1 else ''
-                else:
-                    return json.dumps({"error": "Please specify origin and destination (e.g., 'Riyadh to Jeddah')"}, indent=2)
-                carrier = 'aramex'
-            
-            if not origin or not destination:
-                return json.dumps({"error": "Both origin and destination are required"}, indent=2)
-            
-            tracking_number = f"PU{datetime.now().strftime('%Y%m%d%H%M%S')}"
-            entry_data = {
-                'tracking_number': tracking_number,
-                'origin': origin,
-                'destination': destination,
-                'carrier': carrier,
-                'status': 'pickup_scheduled',
-                'created_at': datetime.now(timezone.utc).isoformat(),
-                'estimated_delivery': (datetime.now() + timedelta(days=3)).isoformat()
-            }
-            
-            result = create_logistics_entry(entry_data)
-            if result:
-                return json.dumps({
-                    "success": True, 
-                    "tracking_number": tracking_number, 
-                    "status": "pickup_scheduled",
-                    "origin": origin,
-                    "destination": destination,
-                    "carrier": carrier
-                }, indent=2)
-            return json.dumps({"error": "Failed to schedule pickup"}, indent=2)
-            
-        except Exception as e:
-            return json.dumps({"error": f"Error scheduling pickup: {str(e)}"}, indent=2)
-    
-    def get_all_shipments(query: str = "") -> str:
-        """Get all recent shipments."""
-        try:
-            data = get_logistics_data()
-            if not data:
-                return json.dumps({"message": "No shipments found"}, indent=2)
-            
-            # Format for better readability
-            formatted_data = []
-            for shipment in data:
-                formatted_data.append({
-                    "tracking_number": shipment.get('tracking_number'),
-                    "status": shipment.get('status'),
-                    "origin": shipment.get('origin'),
-                    "destination": shipment.get('destination'),
-                    "carrier": shipment.get('carrier'),
-                    "current_location": shipment.get('current_location'),
-                    "created_at": shipment.get('created_at')
-                })
-            
-            return json.dumps({"shipments": formatted_data, "count": len(formatted_data)}, indent=2)
-        except Exception as e:
-            return json.dumps({"error": f"Error fetching shipments: {str(e)}"}, indent=2)
-    
-    def update_shipment_status(query: str) -> str:
-        """Update shipment status."""
-        try:
-            # Parse query to extract tracking number, status, and optional location
-            # Expected formats: "ABC123,delivered" or "ABC123,delivered,Riyadh" or JSON
-            query = query.strip()
-            
-            try:
-                data = json.loads(query)
-                tracking_number = data.get('tracking_number', '')
-                status = data.get('status', '')
-                location = data.get('location')
-            except json.JSONDecodeError:
-                parts = query.split(',')
-                tracking_number = parts[0].strip() if len(parts) > 0 else ''
-                status = parts[1].strip() if len(parts) > 1 else ''
-                location = parts[2].strip() if len(parts) > 2 else None
-            
-            if not tracking_number or not status:
-                return json.dumps({"error": "Both tracking number and status are required"}, indent=2)
-            
-            success = update_logistics_status(tracking_number, status, location)
-            if success:
-                return json.dumps({
-                    "success": True, 
-                    "tracking_number": tracking_number,
-                    "status": status,
-                    "location": location if location else "Not specified"
-                }, indent=2)
-            return json.dumps({"error": "Failed to update status or shipment not found"}, indent=2)
-            
-        except Exception as e:
-            return json.dumps({"error": f"Error updating status: {str(e)}"}, indent=2)
-    
-    return [
-        Tool(
-            name="track_shipment", 
-            description="Track a shipment by tracking number. Input: tracking number as string",
-            func=track_shipment
-        ),
-        Tool(
-            name="schedule_pickup", 
-            description="Schedule pickup from origin to destination. Input: 'origin to destination' or JSON with origin, destination, carrier",
-            func=schedule_pickup
-        ),
-        Tool(
-            name="get_all_shipments", 
-            description="Get all recent shipments from the logistics system. Input: empty string or any value",
-            func=get_all_shipments
-        ),
-        Tool(
-            name="update_shipment_status", 
-            description="Update shipment status and location. Input: 'tracking_number,status,location' or JSON",
-            func=update_shipment_status
-        )
-    ]
-
-tools = create_enhanced_logistics_tools()
-
-# Agent capabilities
-AGENT_CAPABILITIES = {
-    "track": "Track shipments by tracking number",
-    "schedule": "Schedule new pickups and deliveries", 
-    "status": "Check and update shipment status",
-    "list": "View all recent shipments",
-    "help": "Show available commands and capabilities"
-}
-
-# Load custom prompt from file or use default
-PROMPT_PATH = os.path.join(os.path.dirname(__file__), "prompts", "logistics_prompt.txt")
-if os.path.exists(PROMPT_PATH):
-    with open(PROMPT_PATH, "r", encoding="utf-8") as f:
-        SYSTEM_PROMPT = f.read()
-    print(f"{SUCCESS} Loaded custom prompt from logistics_prompt.txt")
-else:
-    # Default prompt if file doesn't exist
-    SYSTEM_PROMPT = """You are LogisticsAgent, connected to a Supabase logistics database.
-
-Available tools: {tools}
-
-I can help you with:
-1. Track shipments: "track ABC123"
-2. Schedule pickups: "schedule pickup from Riyadh to Jeddah"
-3. Update status: "update ABC123 status to delivered"
-4. List shipments: "show all shipments"
-5. Get help: "what can you do?"
-
-Guidelines:
-- Always use Supabase data for tracking and updates
-- Provide clear, structured responses with emojis
-- Ask for clarification when needed
-- Format responses professionally
-- When using tools, pass the appropriate parameters as strings
-
-Current request: {input}
-{agent_scratchpad}"""
-    print(f"⚠️  Using default prompt. Create prompts/logistics_prompt.txt for custom prompt")
-
-prompt = PromptTemplate.from_template(SYSTEM_PROMPT)
-agent = create_react_agent(llm, tools, prompt)
-agent_executor = AgentExecutor.from_agent_and_tools(
-    agent=agent, tools=tools, verbose=True, handle_parsing_errors=True, max_iterations=3
-)
-
-class AgentState(TypedDict):
-    messages: Annotated[List[AnyMessage], add_messages]
-
-def assistant(state: AgentState) -> Dict[str, Any]:
-    try:
-        user_message = state["messages"][-1].content.lower()
-        
-        # Handle help requests
-        if any(word in user_message for word in ['help', 'what can you do', 'capabilities', 'options']):
-            help_response = f"""
-{ROBOT} **LogisticsAgent Capabilities**
-
-I'm connected to your Supabase logistics database and can help with:
-
-{PACKAGE} **Tracking**: Track any shipment
-• "track ABC123" - Get shipment details
-• "where is my package ABC123"
-
-{TRUCK} **Scheduling**: Create new shipments  
-• "schedule pickup from Riyadh to Jeddah"
-• "book delivery via Aramex"
-
-{CHART} **Status Updates**: Modify shipment status
-• "update ABC123 status to delivered" 
-• "mark ABC123 as delayed"
-
-{SEARCH} **Listing**: View all shipments
-• "show all shipments"
-• "list recent deliveries"
-
-{CLIPBOARD} **Database**: Real-time Supabase integration
-• All data synced with your logistics table
-• Automatic tracking number generation
-
-What would you like me to help you with?
-            """
-            return {"messages": [AIMessage(content=help_response.strip())]}
-        
-        # Handle specific logistics requests
-        if any(word in user_message for word in ['track', 'schedule', 'update', 'list', 'show']):
-            try:
-                result = agent_executor.invoke({"input": state["messages"][-1].content})
-                content = result.get("output", "I couldn't process that request.")
-                
-                # Add context based on action
-                if 'track' in user_message:
-                    content = f"{SEARCH} **Tracking Result**\n\n{content}"
-                elif 'schedule' in user_message:
-                    content = f"{TRUCK} **Pickup Scheduled**\n\n{content}"
-                elif 'update' in user_message:
-                    content = f"{REFRESH} **Status Updated**\n\n{content}"
-                elif any(word in user_message for word in ['list', 'show']):
-                    content = f"{CHART} **Shipment List**\n\n{content}"
-                    
-                return {"messages": [AIMessage(content=content)]}
-            except Exception as e:
-                return {"messages": [AIMessage(content=f"{ERROR} Error processing request: {str(e)}")]}
-        
-        # Default response for unclear requests
-        suggestion_response = f"""
-{ROBOT} I'm not sure what you'd like me to do. Here are some options:
-
-**Quick Actions:**
-• "track [tracking_number]" - Track a shipment
-• "schedule pickup from [origin] to [destination]" - Book pickup
-• "show all shipments" - View recent shipments
-• "help" - See all capabilities
-
-**Examples:**
-• "track ABC123XYZ"
-• "schedule pickup from Riyadh to Jeddah via Aramex"
-• "update ABC123 status to delivered"
-
-What would you like me to help you with?
-        """
-        
-        return {"messages": [AIMessage(content=suggestion_response.strip())]}
-        
-    except Exception as e:
-        error_msg = f"{ERROR} Something went wrong: {str(e)}\n\nTry: 'help' to see what I can do."
-        return {"messages": [AIMessage(content=error_msg)]}
-=======
 # Load and standardize configuration
 CONFIG_PATH = os.path.join(os.path.dirname(__file__), "config.yaml")
 raw_config = load_config(CONFIG_PATH)
@@ -521,27 +105,11 @@
     def track_shipment(self, tracking_number: str) -> str:
         """Quick shipment tracking"""
         return self.process_query(f"Track shipment {tracking_number}")
->>>>>>> 5a6dd51a
 
     def schedule_pickup(self, details: dict) -> str:
         """Quick pickup scheduling"""
         return self.process_query(f"Schedule pickup with details: {details}")
 
-<<<<<<< HEAD
-def chat_with_agent(message: str) -> str:
-    """Simple chat interface."""
-    state = {"messages": [HumanMessage(content=message)]}
-    response = logistics_assistant.invoke(state)
-    return response["messages"][-1].content
-
-if __name__ == "__main__":
-    print(f"\n{SUCCESS} LogisticsAgent with Supabase Integration Ready!")
-    print(f"{DATABASE} Connected to: {SUPABASE_URL}")
-    print(f"{ROBOT} Model: {llm_model}")
-    
-    # Interactive chat loop
-    print(f"\n{TRUCK} Type 'help' to see what I can do, or 'quit' to exit\n")
-=======
     def get_status(self) -> dict:
         """Get agent status"""
         return {
@@ -585,24 +153,10 @@
     print("- 'Schedule pickup for package PKG-001'")
     print("- 'What is the status of delivery DEL-456?'")
     print("\nEnter 'quit' to exit\n")
->>>>>>> 5a6dd51a
     
     while True:
         try:
             user_input = input("You: ").strip()
-<<<<<<< HEAD
-            if user_input.lower() in ['quit', 'exit', 'bye']:
-                print(f"{SUCCESS} Goodbye!")
-                break
-            if user_input:
-                response = chat_with_agent(user_input)
-                print(f"\nAgent: {response}\n")
-        except KeyboardInterrupt:
-            print(f"\n{SUCCESS} Goodbye!")
-            break
-        except Exception as e:
-            print(f"{ERROR} Error: {e}")
-=======
             if user_input.lower() in ['quit', 'exit', 'q']:
                 print("Goodbye! 👋")
                 break
@@ -615,5 +169,4 @@
             print("\nGoodbye! 👋")
             break
         except Exception as e:
-            print(f"Error: {e}\n")
->>>>>>> 5a6dd51a
+            print(f"Error: {e}\n")