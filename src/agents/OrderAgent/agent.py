--- conflicted
+++ resolved
@@ -71,24 +71,6 @@
         state = initialize_state()
         state['messages'] = [{"type": "human", "content": query}]
         
-<<<<<<< HEAD
-        try:
-            result = self.graph.invoke(state)
-            
-            # Extract the final message content
-            if result.get('messages'):
-                final_message = result['messages'][-1]
-                # Handle different message types - AIMessage has .content attribute, not .get()
-                if hasattr(final_message, 'content'):
-                    return final_message.content
-                elif isinstance(final_message, dict):
-                    return final_message.get('content', 'No response')
-                else:
-                    return str(final_message)
-            return 'No response'
-        except Exception as e:
-            return f"Error processing request: {str(e)}"
-=======
         result = self.graph.invoke(state)
         
         # Extract the final message content
@@ -112,7 +94,6 @@
             "config": config,
             "framework_version": "core_v2"
         }
->>>>>>> 5a6dd51a
 
 # Convenience function for direct invocation
 def run_order_agent(message: str) -> str:
